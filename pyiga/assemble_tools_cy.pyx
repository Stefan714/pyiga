--- conflicted
+++ resolved
@@ -784,27 +784,9 @@
         geo_det    = np.abs(determinants(geo_jac))
         self.geo_weights = gaussweights[0][:,None,None] * gaussweights[1][None,:,None] * gaussweights[2][None,None,:] * geo_det
 
-<<<<<<< HEAD
-        # initialize local storage
-        self.values_i.resize(3)
-        self.values_j.resize(3)
-
     cdef MassAssembler3D shared_clone(self):
-        cdef MassAssembler3D asm = MassAssembler3D.__new__(MassAssembler3D)
-
-        # copy references to shared data
-        self._share_base(asm)
-        asm.C = self.C
-        asm.geo_weights = self.geo_weights
-
-        # initialize local data
-        asm.values_i.resize(3)
-        asm.values_j.resize(3)
-
-        return asm
-
-=======
->>>>>>> b437ce57
+        return self     # no shared data; class is thread-safe
+
     @cython.boundscheck(False)
     @cython.wraparound(False)
     @cython.initializedcheck(False)
